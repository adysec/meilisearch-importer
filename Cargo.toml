--- conflicted
+++ resolved
@@ -13,9 +13,7 @@
 indicatif = "0.17.8"
 serde_json = { version = "1.0.114", features = ["preserve_order"] }
 structopt = "0.3.26"
-<<<<<<< HEAD
 ureq = "2.9.6"
-=======
 tokio = { version = "1.36.0", features = ["full"] }
 tokio-retry = "0.3.0"
 
@@ -35,5 +33,4 @@
 # CI backends to support
 ci = ["github"]
 # Publish jobs to run in CI
-pr-run-mode = "plan"
->>>>>>> 49ba16e9
+pr-run-mode = "plan"